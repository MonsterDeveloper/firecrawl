import {
  Document,
  ExtractorOptions,
  PageOptions,
  WebScraperOptions,
} from "../../lib/entities";
import { Progress } from "../../lib/entities";
import { scrapSingleUrl } from "./single_url";
import { SitemapEntry, fetchSitemapData, getLinksFromSitemap } from "./sitemap";
import { WebCrawler } from "./crawler";
import { getValue, setValue } from "../../services/redis";
import { getImageDescription } from "./utils/imageDescription";
import { fetchAndProcessPdf } from "./utils/pdfProcessor";
import {
  replaceImgPathsWithAbsolutePaths,
  replacePathsWithAbsolutePaths,
} from "./utils/replacePaths";
import { generateCompletions } from "../../lib/LLM-extraction";
import { getWebScraperQueue } from "../../../src/services/queue-service";
import { fetchAndProcessDocx } from "./utils/docxProcessor";

export class WebScraperDataProvider {
  private bullJobId: string;
  private urls: string[] = [""];
  private mode: "single_urls" | "sitemap" | "crawl" = "single_urls";
  private includes: string[];
  private excludes: string[];
  private maxCrawledLinks: number;
  private maxCrawledDepth: number = 10;
  private returnOnlyUrls: boolean;
  private limit: number = 10000;
  private concurrentRequests: number = 20;
  private generateImgAltText: boolean = false;
  private pageOptions?: PageOptions;
  private extractorOptions?: ExtractorOptions;
  private replaceAllPathsWithAbsolutePaths?: boolean = false;
  private generateImgAltTextModel: "gpt-4-turbo" | "claude-3-opus" =
    "gpt-4-turbo";
  private crawlerMode: string = "default";

  authorize(): void {
    throw new Error("Method not implemented.");
  }

  authorizeNango(): Promise<void> {
    throw new Error("Method not implemented.");
  }

  private async convertUrlsToDocuments(
    urls: string[],
    inProgress?: (progress: Progress) => void,
    allHtmls?: string[]
  ): Promise<Document[]> {
    const totalUrls = urls.length;
    let processedUrls = 0;

    const results: (Document | null)[] = new Array(urls.length).fill(null);
    for (let i = 0; i < urls.length; i += this.concurrentRequests) {
      const batchUrls = urls.slice(i, i + this.concurrentRequests);
      await Promise.all(
        batchUrls.map(async (url, index) => {
          const existingHTML = allHtmls ? allHtmls[i + index] : "";
          const result = await scrapSingleUrl(
            url,
            this.pageOptions,
            existingHTML
          );
          processedUrls++;
          if (inProgress) {
            inProgress({
              current: processedUrls,
              total: totalUrls,
              status: "SCRAPING",
              currentDocumentUrl: url,
              currentDocument: result,
            });
          }

          results[i + index] = result;
        })
      );
      try {
        if (this.mode === "crawl" && this.bullJobId) {
          const job = await getWebScraperQueue().getJob(this.bullJobId);
          const jobStatus = await job.getState();
          if (jobStatus === "failed") {
            throw new Error(
              "Job has failed or has been cancelled by the user. Stopping the job..."
            );
          }
        }
      } catch (error) {
        console.error(error);
      }
    }
    return results.filter((result) => result !== null) as Document[];
  }

  async getDocuments(
    useCaching: boolean = false,
    inProgress?: (progress: Progress) => void
  ): Promise<Document[]> {
    this.validateInitialUrl();

    if (!useCaching) {
      return this.processDocumentsWithoutCache(inProgress);
    }

    return this.processDocumentsWithCache(inProgress);
  }

  private validateInitialUrl(): void {
    if (this.urls[0].trim() === "") {
      throw new Error("Url is required");
    }
  }

  /**
   * Process documents without cache handling each mode
   * @param inProgress inProgress
   * @returns documents
   */
  private async processDocumentsWithoutCache(
    inProgress?: (progress: Progress) => void
  ): Promise<Document[]> {
    switch (this.mode) {
      case "crawl":
        return this.handleCrawlMode(inProgress);
      case "single_urls":
        return this.handleSingleUrlsMode(inProgress);
      case "sitemap":
        return this.handleSitemapMode(inProgress);
      default:
        return [];
    }
  }

  private async cleanIrrelevantPath(links: string[]) {
    return links.filter((link) => {
      const normalizedInitialUrl = new URL(this.urls[0]);
      const normalizedLink = new URL(link);

      // Normalize the hostname to account for www and non-www versions
      const initialHostname = normalizedInitialUrl.hostname.replace(
        /^www\./,
        ""
      );
      const linkHostname = normalizedLink.hostname.replace(/^www\./, "");

      // Ensure the protocol and hostname match, and the path starts with the initial URL's path
      return (
        linkHostname === initialHostname &&
        normalizedLink.pathname.startsWith(normalizedInitialUrl.pathname)
      );
    });
  }

  private async handleCrawlMode(
    inProgress?: (progress: Progress) => void
  ): Promise<Document[]> {

    const crawler = new WebCrawler({
      initialUrl: this.urls[0],
      includes: this.includes,
      excludes: this.excludes,
      maxCrawledLinks: this.maxCrawledLinks,
      maxCrawledDepth: this.maxCrawledDepth,
      limit: this.limit,
      generateImgAltText: this.generateImgAltText,
    });

    let links = await crawler.start(
      inProgress,
      5,
      this.limit,
      this.maxCrawledDepth
    );

    let allLinks = links.map((e) => e.url);
    const allHtmls = links.map((e) => e.html);

    if (this.returnOnlyUrls) {
      return this.returnOnlyUrlsResponse(allLinks, inProgress);
    }

    let documents = [];
    // check if fast mode is enabled and there is html inside the links
    if (this.crawlerMode === "fast" && links.some((link) => link.html)) {
      documents = await this.processLinks(allLinks, inProgress, allHtmls);
    } else {
      documents = await this.processLinks(allLinks, inProgress);
    }

    return this.cacheAndFinalizeDocuments(documents, allLinks);
  }

  private async handleSingleUrlsMode(
    inProgress?: (progress: Progress) => void
  ): Promise<Document[]> {
    const links = this.urls;

    let documents = await this.processLinks(links, inProgress);
    return documents;
  }

  private async handleSitemapMode(
    inProgress?: (progress: Progress) => void
  ): Promise<Document[]> {
    let links = await getLinksFromSitemap(this.urls[0]);
    links = await this.cleanIrrelevantPath(links);

    if (this.returnOnlyUrls) {
      return this.returnOnlyUrlsResponse(links, inProgress);
    }

    let documents = await this.processLinks(links, inProgress);
    return this.cacheAndFinalizeDocuments(documents, links);
  }

  private async returnOnlyUrlsResponse(
    links: string[],
    inProgress?: (progress: Progress) => void
  ): Promise<Document[]> {
    inProgress?.({
      current: links.length,
      total: links.length,
      status: "COMPLETED",
      currentDocumentUrl: this.urls[0],
    });
    return links.map((url) => ({
      content: "",
      html: this.pageOptions?.includeHtml ? "" : undefined,
      markdown: "",
      metadata: { sourceURL: url },
    }));
  }

  private async processLinks(
    links: string[],
    inProgress?: (progress: Progress) => void,
    allHtmls?: string[]
  ): Promise<Document[]> {
    const pdfLinks = links.filter(link => link.endsWith(".pdf"));
    const docLinks = links.filter(link => link.endsWith(".doc") || link.endsWith(".docx"));

    const pdfDocuments = await this.fetchPdfDocuments(pdfLinks);
    const docxDocuments = await this.fetchDocxDocuments(docLinks);

    links = links.filter(link => !pdfLinks.includes(link) && !docLinks.includes(link));

    let documents = await this.convertUrlsToDocuments(
      links,
      inProgress,
      allHtmls
    );
    documents = await this.getSitemapData(this.urls[0], documents);

    documents = this.applyPathReplacements(documents);
    // documents = await this.applyImgAltText(documents);

    if (
      this.extractorOptions.mode === "llm-extraction" &&
      this.mode === "single_urls"
    ) {
      documents = await generateCompletions(documents, this.extractorOptions);
    }
    return documents.concat(pdfDocuments).concat(docxDocuments);
  }

  private async fetchPdfDocuments(pdfLinks: string[]): Promise<Document[]> {
    return Promise.all(
      pdfLinks.map(async (pdfLink) => {
        const pdfContent = await fetchAndProcessPdf(pdfLink);
        return {
          content: pdfContent,
          metadata: { sourceURL: pdfLink },
          provider: "web-scraper",
        };
      })
    );
  }
  private async fetchDocxDocuments(docxLinks: string[]): Promise<Document[]> {
    return Promise.all(
      docxLinks.map(async (p) => {
        const docXDocument = await fetchAndProcessDocx(p);
        return {
          content: docXDocument,
          metadata: { sourceURL: p },
          provider: "web-scraper",
        };
      })
    );
  }

  private applyPathReplacements(documents: Document[]): Document[] {
    return this.replaceAllPathsWithAbsolutePaths
      ? replacePathsWithAbsolutePaths(documents)
      : replaceImgPathsWithAbsolutePaths(documents);
  }

  private async applyImgAltText(documents: Document[]): Promise<Document[]> {
    return this.generateImgAltText
      ? this.generatesImgAltText(documents)
      : documents;
  }

  private async cacheAndFinalizeDocuments(
    documents: Document[],
    links: string[]
  ): Promise<Document[]> {
    await this.setCachedDocuments(documents, links);
    documents = this.removeChildLinks(documents);
    return documents.splice(0, this.limit);
  }

  private async processDocumentsWithCache(
    inProgress?: (progress: Progress) => void
  ): Promise<Document[]> {
    let documents = await this.getCachedDocuments(
      this.urls.slice(0, this.limit)
    );
    if (documents.length < this.limit) {
      const newDocuments: Document[] = await this.getDocuments(
        false,
        inProgress
      );
      documents = this.mergeNewDocuments(documents, newDocuments);
    }
    documents = this.filterDocsExcludeInclude(documents);
    documents = this.filterDepth(documents);
    documents = this.removeChildLinks(documents);
    return documents.splice(0, this.limit);
  }

  private mergeNewDocuments(
    existingDocuments: Document[],
    newDocuments: Document[]
  ): Document[] {
    newDocuments.forEach((doc) => {
      if (
        !existingDocuments.some(
          (d) =>
            this.normalizeUrl(d.metadata.sourceURL) ===
            this.normalizeUrl(doc.metadata?.sourceURL)
        )
      ) {
        existingDocuments.push(doc);
      }
    });
    return existingDocuments;
  }

  private filterDocsExcludeInclude(documents: Document[]): Document[] {
    return documents.filter((document) => {
      const url = new URL(document.metadata.sourceURL);
      const path = url.pathname;

      if (this.excludes.length > 0 && this.excludes[0] !== "") {
        // Check if the link should be excluded
        if (
          this.excludes.some((excludePattern) =>
            new RegExp(excludePattern).test(path)
          )
        ) {
          return false;
        }
      }

      if (this.includes.length > 0 && this.includes[0] !== "") {
        // Check if the link matches the include patterns, if any are specified
        if (this.includes.length > 0) {
          return this.includes.some((includePattern) =>
            new RegExp(includePattern).test(path)
          );
        }
      }
      return true;
    });
  }

  private normalizeUrl(url: string): string {
    if (url.includes("//www.")) {
      return url.replace("//www.", "//");
    }
    return url;
  }

  private removeChildLinks(documents: Document[]): Document[] {
    for (let document of documents) {
      if (document?.childrenLinks) delete document.childrenLinks;
    }
    return documents;
  }

  async setCachedDocuments(documents: Document[], childrenLinks?: string[]) {
    for (const document of documents) {
      if (document.content.trim().length === 0) {
        continue;
      }
      const normalizedUrl = this.normalizeUrl(document.metadata.sourceURL);
      await setValue(
        "web-scraper-cache:" + normalizedUrl,
        JSON.stringify({
          ...document,
          childrenLinks: childrenLinks || [],
        }),
        60 * 60 * 24 * 10
      ); // 10 days
    }
  }

  async getCachedDocuments(urls: string[]): Promise<Document[]> {
    let documents: Document[] = [];
    for (const url of urls) {
      const normalizedUrl = this.normalizeUrl(url);
      console.log(
        "Getting cached document for web-scraper-cache:" + normalizedUrl
      );
      const cachedDocumentString = await getValue(
        "web-scraper-cache:" + normalizedUrl
      );
      if (cachedDocumentString) {
        const cachedDocument = JSON.parse(cachedDocumentString);
        documents.push(cachedDocument);

        // get children documents
        for (const childUrl of cachedDocument.childrenLinks || []) {
          const normalizedChildUrl = this.normalizeUrl(childUrl);
          const childCachedDocumentString = await getValue(
            "web-scraper-cache:" + normalizedChildUrl
          );
          if (childCachedDocumentString) {
            const childCachedDocument = JSON.parse(childCachedDocumentString);
            if (
              !documents.find(
                (doc) =>
                  doc.metadata.sourceURL ===
                  childCachedDocument.metadata.sourceURL
              )
            ) {
              documents.push(childCachedDocument);
            }
          }
        }
      }
    }
    return documents;
  }

  setOptions(options: WebScraperOptions): void {
    if (!options.urls) {
      throw new Error("Urls are required");
    }

    this.bullJobId = options.bullJobId;
    this.urls = options.urls;
    this.mode = options.mode;
    this.concurrentRequests = options.concurrentRequests ?? 20;
    this.includes = options.crawlerOptions?.includes ?? [];
    this.excludes = options.crawlerOptions?.excludes ?? [];
    this.maxCrawledLinks = options.crawlerOptions?.maxCrawledLinks ?? 1000;
    this.maxCrawledDepth = options.crawlerOptions?.maxDepth ?? 10;
    this.returnOnlyUrls = options.crawlerOptions?.returnOnlyUrls ?? false;
    this.limit = options.crawlerOptions?.limit ?? 10000;
    this.generateImgAltText =
      options.crawlerOptions?.generateImgAltText ?? false;
    this.pageOptions = options.pageOptions ?? { onlyMainContent: false, includeHtml: false };
    this.extractorOptions = options.extractorOptions ?? {mode: "markdown"}
    this.replaceAllPathsWithAbsolutePaths = options.crawlerOptions?.replaceAllPathsWithAbsolutePaths ?? false;
<<<<<<< HEAD
    
    //! @nicolas, for some reason this was being injected and breakign everything. Don't have time to find source of the issue so adding this check
=======
    //! @nicolas, for some reason this was being injected and breaking everything. Don't have time to find source of the issue so adding this check
>>>>>>> 5c1e6d18
    this.excludes = this.excludes.filter((item) => item !== "");
    this.crawlerMode = options.crawlerOptions?.mode ?? "default";

    // make sure all urls start with https://
    this.urls = this.urls.map((url) => {
      if (!url.trim().startsWith("http")) {
        return `https://${url}`;
      }
      return url;
    });
  }

  private async getSitemapData(baseUrl: string, documents: Document[]) {
    const sitemapData = await fetchSitemapData(baseUrl);
    if (sitemapData) {
      for (let i = 0; i < documents.length; i++) {
        const docInSitemapData = sitemapData.find(
          (data) =>
            this.normalizeUrl(data.loc) ===
            this.normalizeUrl(documents[i].metadata.sourceURL)
        );
        if (docInSitemapData) {
          let sitemapDocData: Partial<SitemapEntry> = {};
          if (docInSitemapData.changefreq) {
            sitemapDocData.changefreq = docInSitemapData.changefreq;
          }
          if (docInSitemapData.priority) {
            sitemapDocData.priority = Number(docInSitemapData.priority);
          }
          if (docInSitemapData.lastmod) {
            sitemapDocData.lastmod = docInSitemapData.lastmod;
          }
          if (Object.keys(sitemapDocData).length !== 0) {
            documents[i].metadata.sitemap = sitemapDocData;
          }
        }
      }
    }
    return documents;
  }
  generatesImgAltText = async (documents: Document[]): Promise<Document[]> => {
    await Promise.all(
      documents.map(async (document) => {
        const images = document.content.match(/!\[.*?\]\((.*?)\)/g) || [];

        await Promise.all(
          images.map(async (image: string) => {
            let imageUrl = image.match(/\(([^)]+)\)/)[1];
            let altText = image.match(/\[(.*?)\]/)[1];

            if (
              !altText &&
              !imageUrl.startsWith("data:image") &&
              /\.(png|jpeg|gif|webp)$/.test(imageUrl)
            ) {
              const imageIndex = document.content.indexOf(image);
              const contentLength = document.content.length;
              let backText = document.content.substring(
                imageIndex + image.length,
                Math.min(imageIndex + image.length + 1000, contentLength)
              );
              let frontTextStartIndex = Math.max(imageIndex - 1000, 0);
              let frontText = document.content.substring(
                frontTextStartIndex,
                imageIndex
              );
              altText = await getImageDescription(
                imageUrl,
                backText,
                frontText,
                this.generateImgAltTextModel
              );
            }

            document.content = document.content.replace(
              image,
              `![${altText}](${imageUrl})`
            );
          })
        );
      })
    );

    return documents;
  };

  filterDepth(documents: Document[]): Document[] {
    return documents.filter((document) => {
      const url = new URL(document.metadata.sourceURL);
      const path = url.pathname;
      return path.split("/").length <= this.maxCrawledDepth;
    });
  }
}<|MERGE_RESOLUTION|>--- conflicted
+++ resolved
@@ -467,12 +467,7 @@
     this.pageOptions = options.pageOptions ?? { onlyMainContent: false, includeHtml: false };
     this.extractorOptions = options.extractorOptions ?? {mode: "markdown"}
     this.replaceAllPathsWithAbsolutePaths = options.crawlerOptions?.replaceAllPathsWithAbsolutePaths ?? false;
-<<<<<<< HEAD
-    
-    //! @nicolas, for some reason this was being injected and breakign everything. Don't have time to find source of the issue so adding this check
-=======
     //! @nicolas, for some reason this was being injected and breaking everything. Don't have time to find source of the issue so adding this check
->>>>>>> 5c1e6d18
     this.excludes = this.excludes.filter((item) => item !== "");
     this.crawlerMode = options.crawlerOptions?.mode ?? "default";
 
